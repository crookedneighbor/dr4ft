--- conflicted
+++ resolved
@@ -310,10 +310,6 @@
     if (this.round != 0) {
         for (var p of this.players) {
             p.cap.packs[this.round] = p.picks
-<<<<<<< HEAD
-            //console.log('moving ' + p.name + ' picks ' + p.picks + ' to cap')
-=======
->>>>>>> a83303b9
             p.picks = []
         }
     }
